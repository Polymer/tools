# npm lockfile (we use yarn)
package-lock.json

# Logs
logs
*.log
npm-debug.log*
yarn-debug.log*
yarn-error.log*

# Runtime data
pids
*.pid
*.seed
*.pid.lock

# Directory for instrumented libs generated by jscoverage/JSCover
lib-cov

# Coverage directory used by tools like istanbul
coverage

# nyc test coverage
.nyc_output

# Grunt intermediate storage (http://gruntjs.com/creating-plugins#storing-task-files)
.grunt

<<<<<<< HEAD
# Bower dependency directory (https://bower.io/)
# NOTE(fks) Disabled, Needed for fixtures/
# bower_components

=======
>>>>>>> f7d51613
# node-waf configuration
.lock-wscript

# Compiled binary addons (http://nodejs.org/api/addons.html)
build/Release

# Dependency directories
node_modules/
jspm_packages/

# Typescript v1 declaration files
typings/

# Optional npm cache directory
.npm

# Optional eslint cache
.eslintcache

# Optional REPL history
.node_repl_history

# Output of 'npm pack'
*.tgz

# Yarn Integrity file
.yarn-integrity

# dotenv environment variables file
.env

/lib
/fixtures/**/generated
/modulizer_workspace
/modularizer_workspace
/untouched_workspace

src/gen-ts-types/def/*.js

github-token
.DS_Store<|MERGE_RESOLUTION|>--- conflicted
+++ resolved
@@ -26,13 +26,6 @@
 # Grunt intermediate storage (http://gruntjs.com/creating-plugins#storing-task-files)
 .grunt
 
-<<<<<<< HEAD
-# Bower dependency directory (https://bower.io/)
-# NOTE(fks) Disabled, Needed for fixtures/
-# bower_components
-
-=======
->>>>>>> f7d51613
 # node-waf configuration
 .lock-wscript
 
