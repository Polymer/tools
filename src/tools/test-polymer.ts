/**
 * @license
 * Copyright (c) 2017 The Polymer Project Authors. All rights reserved.
 * This code may only be used under the BSD style license found at
 * http://polymer.github.io/LICENSE.txt
 * The complete set of authors may be found at
 * http://polymer.github.io/AUTHORS.txt
 * The complete set of contributors may be found at
 * http://polymer.github.io/CONTRIBUTORS.txt
 * Code distributed by Google as part of the polymer project is also
 * subject to an additional IP rights grant found at
 * http://polymer.github.io/PATENTS.txt
 */

import * as chalk from 'chalk';
import * as diff from 'diff';
import {Iterable as IterableX} from 'ix';
import * as fs from 'mz/fs';
import * as path from 'path';

import {configureAnalyzer, configureConverter} from '../convert-package';
import {ConvertedDocumentFilePath} from '../url-converter';

// Install source map support for stack traces, etc.
require('source-map-support').install();


const fixturesDirPath =
    path.resolve(__dirname, '../../fixtures/generated/polymer');
const sourceDir = path.join(fixturesDirPath, 'source');
const expectedDir = path.join(fixturesDirPath, 'expected');

function rework(line: string) {
  if (!line) {
    return null;
  }
  switch (line[0]) {
    case '@':
      return null;
    case '\\':
      return null;
    case '+':
      return '  ' + chalk.green(line);
    case '-':
      return '  ' + chalk.red(line);
    case ' ':
      return '  ' + line;
    default:
      return '  ' + line;
  }
}

(async () => {
  let exitCode = 0;

  try {
    console.assert(fs.statSync(sourceDir).isDirectory());
    console.assert(fs.statSync(expectedDir).isDirectory());
  } catch (err) {
    console.log(
        'Error: No checkpoint found, run `yarn run polymer:checkpoint` to generate a good checkpoint to compare against.');
    process.exit(1);
  }

  const options = {
    inDir: sourceDir,
    outDir: sourceDir,
    packageName: '@polymer/polymer',
    packageVersion: '3.0.0',
  };
  const analyzer = configureAnalyzer(options);
  const analysis = await analyzer.analyzePackage();
  const converter = configureConverter(analysis, options);
  const results = await converter.convert();
  const resultPaths = IterableX.from(results.entries())
                          .filter(([_, v]) => v !== undefined)
                          .map(([k]) => k);
  const expectedPaths = IterableX.from(walkDir(expectedDir))
<<<<<<< HEAD
                            .map((f) => f as ConvertedDocumentFilePath)
=======
                            .map((f) => `${f}` as ConvertedDocumentFilePath)
>>>>>>> 6995d4e5
                            .filter((f) => f !== './package.json');
  const allPathsUnsorted = new Set(resultPaths.concat(expectedPaths));
  const allPaths = [...allPathsUnsorted].sort((a, b) => a.localeCompare(b));
  for (const outPath of allPaths) {
    const jsContents = results.get(outPath);
    if (jsContents === undefined) {
      exitCode = 1;
      console.log(chalk.bold.red(`✕ ${outPath} (missing file)`));
      continue;
    }
    const expectedJsPath = path.resolve(expectedDir, outPath);
    let expectedJsContents;
    try {
      expectedJsContents = fs.readFileSync(expectedJsPath, 'utf8');
    } catch (e) {
      exitCode = 1;
      console.log(chalk.bold.red(`✕ ${outPath} (unexpected file)`));
      continue;
    }

    const patch = diff.createPatch(
        'string', expectedJsContents, jsContents, 'expected', 'converted');
    const lines = patch.split('\n').slice(4).map(rework).filter(Boolean);
    if (lines.length === 0) {
      console.log(chalk.dim('✓ ' + outPath));
    } else {
      exitCode = 1;
      console.log(chalk.bold.red('✕ ' + outPath));
      console.log('');
      console.log(lines.join('\n'));
      console.log('');
    }
  }
  console.log('');

  process.exit(exitCode);
})();

function* walkDir(dir: string, base = dir): Iterable<string> {
  for (const fn of fs.readdirSync(dir)) {
    const fullPath = path.join(dir, fn);
    if (fs.statSync(fullPath).isDirectory()) {
      yield* walkDir(fullPath, base);
    } else {
      yield path.relative(base, fullPath);
    }
  }
}<|MERGE_RESOLUTION|>--- conflicted
+++ resolved
@@ -76,11 +76,7 @@
                           .filter(([_, v]) => v !== undefined)
                           .map(([k]) => k);
   const expectedPaths = IterableX.from(walkDir(expectedDir))
-<<<<<<< HEAD
                             .map((f) => f as ConvertedDocumentFilePath)
-=======
-                            .map((f) => `${f}` as ConvertedDocumentFilePath)
->>>>>>> 6995d4e5
                             .filter((f) => f !== './package.json');
   const allPathsUnsorted = new Set(resultPaths.concat(expectedPaths));
   const allPaths = [...allPathsUnsorted].sort((a, b) => a.localeCompare(b));
