/*
 * Copyright (c) 2016 The Polymer Project Authors. All rights reserved.
 * This code may only be used under the BSD style license found at
 * http://polymer.github.io/LICENSE.txt The complete set of authors may be found
 * at http://polymer.github.io/AUTHORS.txt The complete set of contributors may
 * be found at http://polymer.github.io/CONTRIBUTORS.txt Code distributed by
 * Google as part of the polymer project is also subject to an additional IP
 * rights grant found at http://polymer.github.io/PATENTS.txt
 */

'use strict';

import {assert} from 'chai';
import * as path from 'path';
import {run as runGenerator} from 'yeoman-test';
import {createApplicationGenerator} from '../../init/application/application';
import {runCommand} from './run-command';
import {createElementGenerator} from '../../init/element/element';
import {createGithubGenerator} from '../../init/github';
import * as puppeteer from 'puppeteer';
import {startServers, ServerOptions} from 'polyserve';
import {ProjectConfig, ProjectOptions} from 'polymer-project-config';
import * as tempMod from 'temp';
import * as fs from 'fs';

const debugging = !!process.env['DEBUG_CLI_TESTS'];

const temp = tempMod.track();

const disposables: Array<() => void | Promise<void>> = [];

// A zero privilege github token of a nonce account, used for quota.
const githubToken = '8d8622bf09bb1d85cb411b5e475a35e742a7ce35';

// TODO(https://github.com/Polymer/tools/issues/74): some tests time out on
//     windows.
const isWindows = process.platform === 'win32';
const skipOnWindows = isWindows ? test.skip : test;
const binPath = path.join(__dirname, '../../../', 'bin', 'polymer.js');

// Serves the given directory with polyserve, returns a fully qualified
// url of the server.
async function serve(dirToServe: string, options: ServerOptions = {}) {
  const startResult = await startServers({root: dirToServe, ...options});
  if (startResult.kind === 'MultipleServers') {
    for (const server of startResult.servers) {
      server.server.close();
    }
    throw new Error(`Unexpected startResult`);
  }
  disposables.push(() => {
    startResult.server.close();
  });
  const address = startResult.server.address();
  if (typeof address === 'string') {
    return `http://${address}`;
  } else {
    return `http://${address.address}:${address.port}`;
  }
}

async function requestAnimationFrame(page: puppeteer.Page) {
  // For the moment we don't type check in-browser expressions.
  // tslint:disable-next-line: no-any
  type Window = any;
  await page.waitFor(function(this: Window) {
    return new Promise((resolve) => {
      this.requestAnimationFrame(resolve);
    });
  });
}

/**
 * Like puppeteer's page.goto(), except it fails if any uncaught exceptions are
 * thrown, and it waits a few rAFs after the load to be really sure the page is
 * ready.
 */
async function gotoOrDie(page: puppeteer.Page, url: string) {
  let error: string|undefined;
  const handler = (e: string) => error = error || e;
  // Grab the first page error, if any.
  page.on('pageerror', handler);
  await page.goto(url);
  if (error) {
    throw new Error(`Error loading ${url} in Chrome: ${error}`);
  }
  for (let i = 0; i < 3; i++) {
    await requestAnimationFrame(page);
  }
  if (error) {
    throw new Error(`Error during rAFs after loading ${
        url} in Chrome. Browser Error:\n${error}`);
  }
  page.removeListener('pageerror', handler);
}

suite('integration tests', function() {
  // Extend timeout limit to 90 seconds for slower systems
  this.timeout(4 * 60 * 1000);

  suiteTeardown(async () => {
    await Promise.all(disposables.map((d) => d()));
    disposables.length = 0;
  });

  suite('init templates', () => {
    skipOnWindows('test the Polymer 3.x element template', async () => {
      const dir =
          await runGenerator(createElementGenerator('polymer-3.x'))
              .withPrompts({name: 'my-element'})  // Mock the prompt answers
              .toPromise();
      await runCommand(binPath, ['install'], {cwd: dir});
      await runCommand(binPath, ['lint'], {cwd: dir});
      await runCommand(binPath, ['test'], {cwd: dir});
    });

    skipOnWindows('test the Polymer 3.x application template', async () => {
      const dir = await runGenerator(createApplicationGenerator('polymer-3.x'))
                      .withPrompts({name: 'my-app'})  // Mock the prompt answers
                      .toPromise();
      await runCommand(binPath, ['install'], {cwd: dir});
      await runCommand(binPath, ['lint'], {cwd: dir});
      await runCommand(binPath, ['test'], {cwd: dir});
      await runCommand(binPath, ['build'], {cwd: dir});
    });

    skipOnWindows('test the Polymer 1.x application template', async () => {
      const dir = await runGenerator(createApplicationGenerator('polymer-1.x'))
                      .withPrompts({name: 'my-app'})  // Mock the prompt answers
                      .toPromise();
      await runCommand(binPath, ['install'], {cwd: dir});
      await runCommand(binPath, ['lint'], {cwd: dir});
      await runCommand(binPath, ['test'], {cwd: dir});
      await runCommand(binPath, ['build'], {cwd: dir});
    });

    skipOnWindows('test the Polymer 2.x application template', async () => {
      const dir = await runGenerator(createApplicationGenerator('polymer-2.x'))
                      .withPrompts({name: 'my-app'})  // Mock the prompt answers
                      .toPromise();
      await runCommand(binPath, ['install'], {cwd: dir});
      await runCommand(binPath, ['lint'], {cwd: dir});
      await runCommand(binPath, ['test'], {cwd: dir});
      await runCommand(binPath, ['build'], {cwd: dir});
    });

    skipOnWindows('test the Polymer 2.x "element" template', async () => {
      const dir =
          await runGenerator(createElementGenerator('polymer-2.x'))
              .withPrompts({name: 'my-element'})  // Mock the prompt answers
              .toPromise();
      await runCommand(binPath, ['install'], {cwd: dir});
      await runCommand(binPath, ['lint'], {cwd: dir});
      await runCommand(binPath, ['test'], {cwd: dir});
    });

    skipOnWindows('test the Polymer 1.x "element" template', async () => {
      const dir =
          await runGenerator(createElementGenerator('polymer-1.x'))
              .withPrompts({name: 'my-element'})  // Mock the prompt answers
              .toPromise();
      await runCommand(binPath, ['install'], {cwd: dir});
      await runCommand(binPath, ['lint'], {cwd: dir});
      await runCommand(binPath, ['test'], {cwd: dir});
    });

    test('test the "shop" template', async () => {
      const ShopGenerator = createGithubGenerator({
        owner: 'Polymer',
        repo: 'shop',
        semverRange: '^2.0.0',
        githubToken,
        installDependencies: {
          bower: true,
          npm: false,
        },
      });

      const dir = await runGenerator(ShopGenerator).toPromise();
      await runCommand(binPath, ['install'], {cwd: dir});
      // See: https://github.com/Polymer/shop/pull/114
      // await runCommand(
      //   binPath, ['lint', '--rules=polymer-2-hybrid'],
      //   {cwd: dir})
      // await runCommand(binPath, ['test'], {cwd: dir})
      await runCommand(binPath, ['build'], {cwd: dir});
    });

    // TODO(justinfagnani): consider removing these integration tests
    // or checking in the contents so that we're not subject to the
    // other repo changing
    test.skip('test the Polymer 1.x "starter-kit" template', async () => {
      const PSKGenerator = createGithubGenerator({
        owner: 'Polymer',
        repo: 'polymer-starter-kit',
        semverRange: '^2.0.0',
        githubToken,
        installDependencies: {
          bower: true,
          npm: false,
        },
      });

      const dir = await runGenerator(PSKGenerator).toPromise();
      await runCommand(binPath, ['install'], {cwd: dir});
      await runCommand(
          binPath, ['lint', '--rules=polymer-2-hybrid'], {cwd: dir});
      // await runCommand(binPath, ['test'], {cwd: dir})
      await runCommand(binPath, ['build'], {cwd: dir});
    });

    // TODO(justinfagnani): consider removing these integration tests
    // or checking in the contents so that we're not subject to the
    // other repo changing
    test.skip('test the Polymer 2.x "starter-kit" template', async () => {
      const PSKGenerator = createGithubGenerator({
        owner: 'Polymer',
        repo: 'polymer-starter-kit',
        semverRange: '^3.0.0',
        githubToken,
        installDependencies: {
          bower: true,
          npm: false,
        },
      });

      const dir = await runGenerator(PSKGenerator).toPromise();
      await runCommand(binPath, ['install'], {cwd: dir});
      await runCommand(binPath, ['lint', '--rules=polymer-2'], {cwd: dir});
      // await runCommand(binPath, ['test'], {cwd: dir}));
      await runCommand(binPath, ['build'], {cwd: dir});
    });
  });

  // TODO(justinfagnani): consider removing these integration tests
  // or checking in the contents so that we're not subject to the
  // other repo changing
  suite.skip('tools-sample-projects templates', () => {
    let tspDir: string;

    suiteSetup(async () => {
      const TSPGenerator = createGithubGenerator({
        owner: 'Polymer',
        repo: 'tools-sample-projects',
        githubToken,
      });

      tspDir = await runGenerator(TSPGenerator).toPromise();
    });

    test('test the "polymer-1-app" template', async () => {
      const dir = path.join(tspDir, 'polymer-1-app');

      await runCommand(binPath, ['install'], {cwd: dir});
      await runCommand(binPath, ['lint'], {cwd: dir});
      // await runCommand(binPath, ['test'], {cwd: dir});
      await runCommand(binPath, ['build'], {cwd: dir});
    });

    test('test the "polymer-2-app" template', async () => {
      const dir = path.join(tspDir, 'polymer-2-app');

      await runCommand(binPath, ['install'], {cwd: dir});
      await runCommand(binPath, ['lint'], {cwd: dir});
      // await runCommand(binPath, ['test'], {cwd: dir})
      await runCommand(binPath, ['build'], {cwd: dir});
    });
  });
});

suite('import.meta support', async () => {
  let tempDir: string;
  // Build options, copied from shop.
  const options: ProjectOptions = {
    entrypoint: 'index.html',
    builds: [
      {
        name: 'esm-bundled',
        browserCapabilities: ['es2015', 'modules'],
        js: {minify: true},
        css: {minify: true},
        html: {minify: true},
        bundle: true
      },
      {
        name: 'es6-bundled',
        browserCapabilities: ['es2015'],
        js: {minify: true, transformModulesToAmd: true},
        css: {minify: true},
        html: {minify: true},
        bundle: true
      },
      {
        name: 'es5-bundled',
        js: {compile: true, minify: true, transformModulesToAmd: true},
        css: {minify: true},
        html: {minify: true},
        bundle: true
      }
    ],
    moduleResolution: 'node',
    npm: true
  };
  suiteSetup(function() {
    tempDir = temp.mkdirSync('-import-meta');

    // An inline import.meta test fixture!
    fs.writeFileSync(path.join(tempDir, 'index.html'), `
        <script type="module">
            import './subdir/foo.js';
            window.indexHtmlUrl = import.meta.url;
        </script>
      `);
    fs.mkdirSync(path.join(tempDir, 'subdir'));
    fs.writeFileSync(path.join(tempDir, 'subdir/index.html'), `
        <script type="module">
            import './foo.js';
            window.indexHtmlUrl = import.meta.url;
        </script>
      `);
    fs.writeFileSync(path.join(tempDir, 'subdir', 'foo.js'), `
        window.fooUrl = import.meta.url;
    `);
    fs.writeFileSync(
        path.join(tempDir, 'package.json'),
        JSON.stringify({name: 'import-meta-test'}));
    fs.writeFileSync(
        path.join(tempDir, 'polymer.json'), JSON.stringify(options));
  });
  teardown(async () => {
    await Promise.all(disposables.map((d) => d()));
    disposables.length = 0;
  });

  // The given url should be a fully qualified
  const assertPageWorksCorrectly =
      async (baseUrl: string, skipTestingSubdir: boolean = false) => {
    const browser = await puppeteer.launch();
    disposables.push(() => browser.close());
    const page = await browser.newPage();
    await gotoOrDie(page, `${baseUrl}/`);
    assert.deepEqual(await page.evaluate(`window.indexHtmlUrl`), `${baseUrl}/`);
    assert.deepEqual(
        await page.evaluate('window.fooUrl'), `${baseUrl}/subdir/foo.js`);
    await gotoOrDie(page, `${baseUrl}/index.html`);
    assert.deepEqual(
        await page.evaluate(`window.indexHtmlUrl`), `${baseUrl}/index.html`);
    assert.deepEqual(
        await page.evaluate('window.fooUrl'), `${baseUrl}/subdir/foo.js`);
    if (!skipTestingSubdir) {
      await gotoOrDie(page, `${baseUrl}/subdir/`);
      assert.deepEqual(
          await page.evaluate(`window.indexHtmlUrl`), `${baseUrl}/subdir/`);
      assert.deepEqual(
          await page.evaluate('window.fooUrl'), `${baseUrl}/subdir/foo.js`);
      await gotoOrDie(page, `${baseUrl}/subdir/index.html`);
      assert.deepEqual(
          await page.evaluate(`window.indexHtmlUrl`),
          `${baseUrl}/subdir/index.html`);
      assert.deepEqual(
          await page.evaluate('window.fooUrl'), `${baseUrl}/subdir/foo.js`);
    }
    return page;
  };

  test('import.meta works uncompiled in chrome', async function() {
    const url = await serve(tempDir, {compile: 'never'});
    const page = await assertPageWorksCorrectly(url);
    await gotoOrDie(page, `${url}/`);
    assert.include(
        await page.content(),
        'import.meta',
        'expected import.meta to not be compiled out!');
  });

  let testName = 'import.meta works in chrome with polyserve es5 compilation';
  test(testName, async function() {
    const url = await serve(tempDir, {compile: 'always'});
    const page = await assertPageWorksCorrectly(url);
    await gotoOrDie(page, `${url}/`);
    assert.notInclude(
        await page.content(),
        'import.meta',
        'expected import.meta to be compiled out!');
  });

  suite('after building', () => {
    suiteSetup(async function() {
      this.timeout(20 * 1000);
      await runCommand(binPath, ['build'], {cwd: tempDir});
    });
    for (const buildOption of options.builds!) {
      const buildName = buildOption.name || 'default';
      testName = `import.meta works in build configuration ${buildName}`;
      test(testName, async function() {
        const url = await serve(
            path.join(tempDir, 'build', buildName), {compile: 'always'});
        const page = await assertPageWorksCorrectly(url, true);
        await gotoOrDie(page, `${url}/`);
        if (buildName !== 'esm-bundle') {
          assert.notInclude(
              await page.content(),
              'import.meta',
              'expected import.meta to be compiled out!');
        } else {
          assert.include(
              await page.content(),
              'import.meta',
              'expected import.meta to not be compiled out!');
        }
      });
    }
  });
});

suite('polymer shop', function() {
  this.timeout(60 * 1000);

  // Given the URL of a server serving out Polymer shop, opens a Chrome tab
  // and pokes around to test that Shop is working there.
  async function assertThatShopWorks(baseUrl: string) {
    let browser: puppeteer.Browser;
    if (debugging) {
      browser = await puppeteer.launch({headless: false, slowMo: 250});
    } else {
      browser = await puppeteer.launch();
    }
    disposables.push(() => browser.close());
    const page = await browser.newPage();
    page.on('pageerror', (e) => error = error || e);
    // Evaluate an expression as a string in the browser.
    const evaluate = async (expression: string) => {
      try {
        return await page.evaluate(expression);
      } catch (e) {
        throw new Error(`Failed evaluating expression \`${
            expression} in the browser. Error: ${e}`);
      }
    };
    // Assert on an expression's result in the browser.
    const assertTrueInPage = async (expression: string) => {
      assert(
          await evaluate(expression),
          `Expected \`${expression}\` to evaluate to true in the browser`);
    };
    const waitFor = async (name: string, expression: string) => {
      try {
        await page.waitForFunction(expression);
      } catch (e) {
        throw new Error(`Error waiting for ${name} in the browser`);
      }
    };

    await gotoOrDie(page, `${baseUrl}/`);
    assert.deepEqual(`${baseUrl}/`, page.url());
    await waitFor(
        'shop-app to be defined',
        `this.customElements.get('shop-app') !== undefined`);
    await waitFor(
        'shop-app children to exist', `this.document.querySelector('shop-app')
            .shadowRoot.querySelector('a[href="/cart"], shop-cart-button')`);
    const isLitElement =
        await evaluate(`!!this.document.querySelector('shop-app')
            .shadowRoot.querySelector('shop-cart-button')`);
    if (isLitElement) {
      // Wait a few more rAFs for the button to definitely be there.
      for (let i = 0; i < 10; i++) {
        await requestAnimationFrame(page);
      }
      await page.waitForFunction(`!!(
          document.querySelector('shop-app').shadowRoot
            .querySelector('shop-cart-button').shadowRoot)`);
    }

    // The cart shouldn't be registered yet, because we've only loaded the
    // main page.
    await assertTrueInPage(`customElements.get('shop-cart') === undefined`);
    // Click the shopping cart button.
    await evaluate(`
        (
          // shop 3.0
          document.querySelector('shop-app').shadowRoot
              .querySelector('a[href="/cart"]')
          ||
          // shop lit
          document.querySelector('shop-app').shadowRoot
              .querySelector('shop-cart-button').shadowRoot
                  .querySelector('a[href="/cart"]')
        ).click()`);
    // The url changes immediately
    assert.deepEqual(`${baseUrl}/cart`, page.url());
    // We'll lazy load the code for shop-cart. We'll know that it worked
    // when the element is registered. If this resolves, it loaded
    // successfully!
    await waitFor(
        'shop-cart to be defined',
        `this.customElements.get('shop-cart') !== undefined`);
  }

  let error: string|undefined;
  setup(async () => {
    error = undefined;
  });

  teardown(async () => {
    if (error !== undefined) {
      throw new Error(
          `Error encountered in browser page while testing: ${error}`);
    }
    await Promise.all(disposables.map((d) => d()));
    disposables.length = 0;
  });

  suite('the 3.0 branch', () => {
    let dir: string;
    suiteSetup(async function() {
      const debugDir = process.env['CLI_TEST_SHOP_3_DIR'];
      if (debugDir != null) {
        dir = debugDir;
      } else {
<<<<<<< HEAD
        // Cloning and installing can take a couple minutes
        this.timeout(2 * 60 * 1000);
=======
        // Cloning and installing takes a minute
        this.timeout(4 * 60 * 1000);
>>>>>>> 0daf9264
        const ShopGenerator = createGithubGenerator({
          owner: 'Polymer',
          repo: 'shop',
          githubToken,
          tag: 'v3.0.0',
          installDependencies: {
            bower: false,
            npm: true,
          },
        });

        dir = await runGenerator(ShopGenerator).toPromise();
        await runCommand(binPath, ['install'], {cwd: dir});
      }
    });

    test('serving sources with polyserve and `never` compile', async () => {
      const baseUrl =
          await serve(dir, {compile: 'never', moduleResolution: 'node'});
      await assertThatShopWorks(baseUrl);
    });

    const testName = 'serving sources with polyserve and `always` compile';
    test(testName, async function() {
      // Compiling is a little slow.
      this.timeout(30 * 1000);
      const baseUrl =
          await serve(dir, {compile: 'always', moduleResolution: 'node'});
      await assertThatShopWorks(baseUrl);
    });

    test('serving sources with polyserve and `auto` compile', async () => {
      const baseUrl =
          await serve(dir, {compile: 'auto', moduleResolution: 'node'});
      await assertThatShopWorks(baseUrl);
    });

    suite('when built with polymer build', () => {
      const expectedBuildNames =
          ['es5-bundled', 'es6-bundled', 'esm-bundled'].sort();
      suiteSetup(async function() {
        // Building takes a few minutes.
        this.timeout(10 * 60 * 1000);
        await Promise.all([
          // Does not lint clean at the moment.
          // TODO: https://github.com/Polymer/tools/issues/274
          // runCommand(binPath, ['lint', '--rules=polymer-3'], {cwd: dir}),
          runCommand(binPath, ['build'], {cwd: dir}),
        ]);
        const config =
            ProjectConfig.loadConfigFromFile(path.join(dir, 'polymer.json'));
        if (config == null) {
          throw new Error('Failed to load shop\'s polymer.json');
        }
        assert.deepEqual(
            config.builds.map((b) => b.name || 'default').sort(),
            expectedBuildNames);
      });


      for (const buildName of expectedBuildNames) {
        test(`works in the ${buildName} configuration`, async () => {
          const baseUrl = await serve(path.join(dir, 'build', buildName));
          await assertThatShopWorks(baseUrl);
        });
      }
    });
  });

  suite('the lit-element branch', function() {
    let dir: string;
    suiteSetup(async function() {
      const debugDir = process.env['CLI_TEST_SHOP_LIT_DIR'];
      if (debugDir != null) {
        dir = debugDir;
      } else {
<<<<<<< HEAD
        // Cloning and installing can take a few minutes
        this.timeout(3 * 60 * 1000);
=======
        // Cloning and installing takes a few minutes
        this.timeout(4 * 60 * 1000);
>>>>>>> 0daf9264
        const ShopGenerator = createGithubGenerator({
          owner: 'Polymer',
          repo: 'shop',
          githubToken,
          branch: 'lit-element',
          installDependencies: {
            bower: false,
            npm: true,
          },
        });

        dir = await runGenerator(ShopGenerator).toPromise();
        await runCommand(binPath, ['install'], {cwd: dir});
      }
    });

    test('serving sources with polyserve and `never` compile', async () => {
      const baseUrl =
          await serve(dir, {compile: 'never', moduleResolution: 'node'});
      await assertThatShopWorks(baseUrl);
    });

    const testName = 'serving sources with polyserve and `always` compile';
    test(testName, async function() {
      // Compiling is a little slow.
      this.timeout(30 * 1000);
      const baseUrl =
          await serve(dir, {compile: 'always', moduleResolution: 'node'});
      await assertThatShopWorks(baseUrl);
    });

    test('serving sources with polyserve and `auto` compile', async () => {
      const baseUrl =
          await serve(dir, {compile: 'auto', moduleResolution: 'node'});
      await assertThatShopWorks(baseUrl);
    });

    suite('when built with polymer build', () => {
      const expectedBuildNames =
          ['es5-bundled', 'es6-bundled', 'esm-bundled'].sort();
      suiteSetup(async function() {
        // Building takes a few minutes.
        this.timeout(10 * 60 * 1000);
        await Promise.all([
          // Does not lint clean at the moment.
          // TODO: https://github.com/Polymer/tools/issues/274
          // runCommand(binPath, ['lint', '--rules=polymer-3'], {cwd: dir}),
          runCommand(binPath, ['build'], {cwd: dir}),
        ]);
        const config =
            ProjectConfig.loadConfigFromFile(path.join(dir, 'polymer.json'));
        if (config == null) {
          throw new Error('Failed to load shop\'s polymer.json');
        }
        assert.deepEqual(
            config.builds.map((b) => b.name || 'default').sort(),
            expectedBuildNames);
      });

      for (const buildName of expectedBuildNames) {
        test(`works in the ${buildName} configuration`, async () => {
          const baseUrl = await serve(path.join(dir, 'build', buildName));
          await assertThatShopWorks(baseUrl);
        });
      }
    });
  });
});<|MERGE_RESOLUTION|>--- conflicted
+++ resolved
@@ -518,13 +518,8 @@
       if (debugDir != null) {
         dir = debugDir;
       } else {
-<<<<<<< HEAD
-        // Cloning and installing can take a couple minutes
-        this.timeout(2 * 60 * 1000);
-=======
-        // Cloning and installing takes a minute
+        // Cloning and installing can take a few minutes
         this.timeout(4 * 60 * 1000);
->>>>>>> 0daf9264
         const ShopGenerator = createGithubGenerator({
           owner: 'Polymer',
           repo: 'shop',
@@ -601,13 +596,8 @@
       if (debugDir != null) {
         dir = debugDir;
       } else {
-<<<<<<< HEAD
         // Cloning and installing can take a few minutes
-        this.timeout(3 * 60 * 1000);
-=======
-        // Cloning and installing takes a few minutes
         this.timeout(4 * 60 * 1000);
->>>>>>> 0daf9264
         const ShopGenerator = createGithubGenerator({
           owner: 'Polymer',
           repo: 'shop',
