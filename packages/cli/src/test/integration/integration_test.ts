--- conflicted
+++ resolved
@@ -596,13 +596,8 @@
       if (debugDir != null) {
         dir = debugDir;
       } else {
-<<<<<<< HEAD
-        // Cloning and installing takes up to 3 minutes
-        this.timeout(3 * 60 * 1000);
-=======
         // Cloning and installing takes a few minutes
         this.timeout(4 * 60 * 1000);
->>>>>>> 14a4b31f
         const ShopGenerator = createGithubGenerator({
           owner: 'Polymer',
           repo: 'shop',
