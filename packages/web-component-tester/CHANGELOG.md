--- conflicted
+++ resolved
@@ -10,14 +10,11 @@
   making any changes that are known to break node v6, but we're no longer testing against it. See our [node version support policy](https://www.polymer-project.org/2.0/docs/tools/node-support)
   for details.
 * Fix path delimiter bug which broke Windows support.
-<<<<<<< HEAD
 * Tests can define `window.uncaughtErrorFilter`, a function to filter out
   expected uncaught errors. The function receives `ErrorEvent` objects from the
   `error` event on window, and if it returns true, the error will not be logged
   and will not cause tests to fail.
-=======
 * Change the default value of --module-resolution to "node".
->>>>>>> 5a65d9eb
 <!-- Add new, unreleased items here. -->
 
 ## 6.6.0-pre.5 - 2018-04-12
