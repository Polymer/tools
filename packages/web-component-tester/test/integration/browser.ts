/**
 * @license
 * Copyright (c) 2014 The Polymer Project Authors. All rights reserved.
 * This code may only be used under the BSD style license found at
 * http://polymer.github.io/LICENSE.txt
 * The complete set of authors may be found at
 * http://polymer.github.io/AUTHORS.txt
 * The complete set of contributors may be found at
 * http://polymer.github.io/CONTRIBUTORS.txt
 * Code distributed by Google as part of the polymer project is also
 * subject to an additional IP rights grant found at
 * http://polymer.github.io/PATENTS.txt
 */
import {expect} from 'chai';
import * as express from 'express';
import * as fs from 'fs';
import * as lodash from 'lodash';
import * as path from 'path';

import {ExpressAppMapper, ServerOptions} from 'polyserve/lib/start_server';
import {BrowserDef, Stats} from '../../runner/browserrunner';
import {CompletedState, TestEndData} from '../../runner/clireporter';
import * as config from '../../runner/config';
import {Context} from '../../runner/context';
import {test} from '../../runner/test';
import {makeProperTestDir} from './setup_test_dir';

function parseList(stringList?: string): string[] {
  return (stringList || '')
      .split(',')
      .map((item) => item.trim())
      .filter((item) => !!item);
}

function loadOptionsFile(dir: string): config.Config {
  const filename = path.join(dir, 'wct.conf.json');
  try {
    const jsonOptions = fs.readFileSync(filename, 'utf-8').toString();
    const parsedOptions = JSON.parse(jsonOptions);
    if (parsedOptions !== null && typeof parsedOptions === 'object') {
      return parsedOptions;
    } else {
      return {};
    }
  } catch (e) {
    return {};
  }
}

const testLocalBrowsers = !process.env.SKIP_LOCAL_BROWSERS;
const testLocalBrowsersList = parseList(process.env.TEST_LOCAL_BROWSERS);
const testRemoteBrowsers = process.env.WCT_SAUCE === 'true';
if (testRemoteBrowsers &&
    !(process.env.SAUCE_USERNAME && process.env.SAUCE_ACCESS_KEY)) {
  throw new Error(
      'Must set SAUCE_USERNAME and SAUCE_ACCESS_KEY when WCT_SAUCE is set.');
}
const testRemoteBrowsersList = parseList(process.env.TEST_REMOTE_BROWSERS);
if (testRemoteBrowsersList.length === 0) {
  testRemoteBrowsersList.push('default');
}

interface TestErrorExpectation {
  [fileName: string]: {
    // The test name mapped to the error
    [testName: string]: [string, string];
  };
}

type Golden = VariantsGolden|VariantResultGolden;

function isVariantsGolden(golden: Golden): golden is VariantsGolden {
  return !!golden['variants'];
}

interface VariantsGolden {
  variants: {[variantName: string]: VariantResultGolden};
}

interface VariantResultGoldenStats {
  passing?: number;
  pending?: number;
  failing?: number;
  status: string;
}

interface VariantResultGolden {
<<<<<<< HEAD
  passing: number;
  pending: number;
  failing: number;
  total: number;
  status: string;
=======
  stats: VariantResultGoldenStats;
>>>>>>> b67cd8f6
  tests: TestNode;
  errors: TestErrorExpectation;
}
type TestNode = {
  state?: CompletedState; [subTestName: string]: TestNode | CompletedState;
};

class TestResults {
  variants: {[variantName: string]: VariantResults} = {};
  runError: any = null;
  testRunnerError: any = null;

  getVariantResults(variantName: string): VariantResults {
    this.variants[variantName] =
        this.variants[variantName] || new VariantResults();
    return this.variants[variantName];
  }
}

class VariantResults {
  tests: TestNode = {};
  testErrors: TestNode = {};
  stats: {[browserName: string]: Stats} = {};
  errors: {[browserName: string]: any} = {};
}

// Tests

/** Describes all suites, mixed into the environments being run. */
function runsAllIntegrationSuites(options: config.Config = {}) {
  const integrationDirnames =
      fs.readdirSync(integrationDir).filter((fn) => fn !== 'temp');
  const suitesToOnly = new Set([]);

  // TODO(#421): `missing` correctly fails, but currently it times out which
  //     takes ~2 minutes.
  const suitesToSkip = new Set([
    'missing',
    // https://github.com/Polymer/tools/issues/289
    'multiple-component_dirs',
  ]);

  for (const fn of integrationDirnames) {
    const config = suitesToOnly.has(fn) ?
        'only' :
        suitesToSkip.has(fn) ? 'skip' : 'normal';
    runIntegrationSuiteForDir(fn, options, config);
  }
}


function runIntegrationSuiteForDir(
    dirname: string, options: config.Config, howToRun: 'only'|'skip'|'normal') {
  runsIntegrationSuite(dirname, options, howToRun, function(testResults) {
    const golden: Golden = JSON.parse(fs.readFileSync(
        path.join(integrationDir, dirname, 'golden.json'), 'utf-8'));

    let variantsGolden: VariantsGolden;
    if (isVariantsGolden(golden)) {
      variantsGolden = golden;
    } else {
      variantsGolden = {variants: {'': golden}};
    }

    it('ran the correct variants', function() {
      expect(Object.keys(testResults.variants).sort())
          .to.deep.equal(Object.keys(variantsGolden.variants).sort());
    });
    for (const variantName in variantsGolden.variants) {
      const run = () => assertVariantResultsConformToGolden(
          variantsGolden.variants[variantName],
          testResults.getVariantResults(variantName));
      if (variantName !== '') {
        describe(`the variant with bower_components-${variantName}`, run);
      } else {
        run();
      }
    }
  });
}



const integrationDir = path.resolve(__dirname, '../fixtures/integration');
/**
 * Creates a mocha context that runs an integration suite (once), and hangs onto
 * the output for tests.
 */
function runsIntegrationSuite(
    dirName: string,
    options: config.Config,
    howToRun: 'only'|'skip'|'normal',
    contextFunction: (context: TestResults) => void) {
  const suiteName = `integration fixture dir '${dirName}'`;
  let describer: (suiteName: string, spec: () => void) => void = describe;
  if (howToRun === 'skip') {
    describer = describe.skip;
  } else if (howToRun === 'only') {
    describer = describe.only;
  }
  describer(suiteName, function() {
    const log: string[] = [];
    const testResults: TestResults = new TestResults();

    before(async function() {
      const suiteRoot = await makeProperTestDir(dirName);
      const suiteOptions = <any>loadOptionsFile(
          path.join('test', 'fixtures', 'integration', dirName));
      // Filter the list of browsers within the suite's options by the
      // global overrides if they are present.
      if (suiteOptions.plugins !== undefined) {
        if (suiteOptions.plugins.local && !testLocalBrowsers) {
          delete suiteOptions.plugins.local;
        } else if (
            testLocalBrowsersList.length > 0 &&
            !testLocalBrowsersList.includes('default') &&
            suiteOptions.plugins.local !== undefined &&
            suiteOptions.plugins.local.browsers !== undefined) {
          suiteOptions.plugins.local.browsers =
              suiteOptions.plugins.local.browsers.filter(
                  (b: string) => testLocalBrowsersList.includes(b));
        }
        if (suiteOptions.plugins.sauce && !testRemoteBrowsers) {
          delete suiteOptions.plugins.sauce;
        } else if (
            testRemoteBrowsersList.length > 0 &&
            suiteOptions.plugins.sauce !== undefined &&
            suiteOptions.plugins.sauce.browsers !== undefined) {
          suiteOptions.plugins.sauce.browsers =
              suiteOptions.plugins.sauce.browsers.filter(
                  (b: string) => testRemoteBrowsersList.includes(b));
        }
      }
      const allOptions: config.Config = Object.assign(
          {
            output: <any>{write: log.push.bind(log)},
            ttyOutput: false,
            root: suiteRoot,
            browserOptions: <any>{
              name: 'web-component-tester',
              tags: ['org:Polymer', 'repo:web-component-tester'],
            },
          },
          options,
          suiteOptions);
      const context = new Context(allOptions);

      const addEventHandler = (name: string, handler: Function) => {
        context.on(name, function() {
          try {
            handler.apply(null, arguments);
          } catch (error) {
            console.error(`Error inside ${name} handler in integration tests:`);
            console.error(error.stack);
          }
        });
      };

      addEventHandler(
          'test-end',
          (browserDef: BrowserDef, data: TestEndData, stats: Stats) => {
            const variantResults =
                testResults.getVariantResults(browserDef.variant || '');
            const browserName = getBrowserName(browserDef);
            variantResults.stats[browserName] = stats;

            let testNode = <TestNode>(
                variantResults.tests[browserName] =
                    variantResults.tests[browserName] || {});
            let errorNode = variantResults.testErrors[browserName] =
                variantResults.testErrors[browserName] || {};
            for (let i = 0; i < data.test.length; i++) {
              const name = data.test[i];
              testNode = <TestNode>(testNode[name] = testNode[name] || {});
              if (i < data.test.length - 1) {
                errorNode = errorNode[name] = errorNode[name] || {};
              } else if (data.error) {
                errorNode[name] = data.error;
              }
            }
            testNode.state = data.state;
          });

      addEventHandler(
          'browser-end', (browserDef: BrowserDef, error: any, stats: Stats) => {
            const variantResults =
                testResults.getVariantResults(browserDef.variant || '');
            const browserName = getBrowserName(browserDef);
            variantResults.stats[browserName] = stats;
            variantResults.errors[browserName] = error || null;
          });

      addEventHandler('run-end', (error: any) => {
        testResults.runError = error;
      });

      // Don't fail the integration suite on test errors.
      try {
        await test(context);
      } catch (error) {
        testResults.testRunnerError = error.message;
      }
    });

    afterEach(function() {
      if (this.currentTest.state === 'failed') {
        process.stderr.write(
            `\n    Output of wct for integration suite named \`${dirName}\`` +
            `\n` +
            `    ======================================================\n\n`);
        for (const line of log.join('').split('\n')) {
          process.stderr.write(`    ${line}\n`);
        }
        process.stderr.write(
            `\n    ======================================================\n\n`);
      }
    });

    contextFunction(testResults);
  });
}

if (testLocalBrowsers) {
  describe('Local Browser Tests', function() {
    runsAllIntegrationSuites(<any>{
      plugins: {
        local: {
          browsers: testLocalBrowsersList,
          skipSeleniumInstall: true,
        }
      }
    });
  });
}

if (testRemoteBrowsers) {
  describe('Remote Browser Tests', function() {
    runsAllIntegrationSuites(<any>{
      plugins: {
        sauce: {
          browsers: testRemoteBrowsersList,
        }
      }
    });
  });
}

/** Assert that all browsers passed. */
function assertPassed(context: TestResults) {
  if (context.runError) {
    console.error(
        context.runError.stack || context.runError.message || context.runError);
  }
  if (context.testRunnerError) {
    console.error(
        context.testRunnerError.stack || context.testRunnerError.message ||
        context.testRunnerError);
  }
  expect(context.runError).to.not.be.ok;
  expect(context.testRunnerError).to.not.be.ok;
  // expect(context.errors).to.deep.equal(repeatBrowsers(context, null));
}

function assertFailed(context: VariantResults, expectedError: string) {
  // expect(context.runError).to.eq(expectedError);
  // expect(context.testRunnerError).to.be.eq(expectedError);
  expect(context.errors).to.deep.equal(repeatBrowsers(context, expectedError));
}

/** Asserts that all browsers match the given stats. */
<<<<<<< HEAD
function assertStats(
    context: VariantResults,
    passing: number,
    pending: number,
    failing: number,
    total: number,
    status: 'complete') {
  const expected: Stats = {passing, pending, failing, total, status};
=======
function assertStats(context: VariantResults, expected: Stats) {
>>>>>>> b67cd8f6
  expect(context.stats).to.deep.equal(repeatBrowsers(context, expected));
}

/** Asserts that all browsers match the given test layout. */
function assertTests(context: VariantResults, expected: TestNode) {
  expect(context.tests).to.deep.equal(repeatBrowsers(context, expected));
}


/** Asserts that all browsers emitted the given errors. */
function assertTestErrors(
    context: VariantResults, expected: TestErrorExpectation) {
  lodash.each(context.testErrors, function(actual: any, browser) {
    expect(Object.keys(expected))
        .to.have.members(
            Object.keys(actual),
            'Test file mismatch for ' + browser +
                `: expected ${JSON.stringify(Object.keys(expected))} - got ${
                    JSON.stringify(Object.keys(actual))}`);

    lodash.each(actual, function(errors: any, file: any) {
      const expectedErrors = expected[file];
      // Currently very dumb for simplicity: We don't support suites.
      expect(Object.keys(expectedErrors))
          .to.have.members(
              Object.keys(errors),
              `Test failure mismatch for ${file} on ${browser}`);

      lodash.each(errors, function(error: Error, test: string) {
        const locationInfo = `for ${file} - "${test}" on ${browser}`;
        const expectedError = expectedErrors[test];
        const stackLines = error.stack.split('\n');
        expect(error.message)
            .to.eq(expectedError[0], `Error message mismatch ${locationInfo}`);

        // Chai fails to emit stacks for Firefox.
        // https://github.com/chaijs/chai/issues/100
        if (browser.match(/firefox|internet explorer 11/)) {
          return;
        }

        const expectedErrorText = expectedError[0];
        const stackTraceMatcher = expectedError[1];
        expect(stackLines[0]).to.eq(expectedErrorText);
        expect(stackLines[stackLines.length - 1])
            .to.match(
                new RegExp(stackTraceMatcher), `error.stack="${error.stack}"`);
      });
    });
  });
}

function assertVariantResultsConformToGolden(
    golden: VariantResultGolden, variantResults: VariantResults) {
  // const variantResults = testResults.getVariantResults('');
  it('records the correct result stats', function() {
    try {
<<<<<<< HEAD
      assertStats(
          variantResults,
          golden.passing,
          golden.pending,
          golden.failing,
          golden.total,
          <any>golden.status);
    } catch (_) {
      // mocha reports twice the failures because reasons
      // https://github.com/mochajs/mocha/issues/2083
      assertStats(
          variantResults,
          golden.passing,
          golden.pending,
          golden.failing * 2,
          golden.total,
          <any>golden.status);
=======
      assertStats(variantResults, golden.stats);
    } catch (_) {
      // mocha reports twice the failures because reasons
      // https://github.com/mochajs/mocha/issues/2083
      const modifiedStats = Object.assign({}, golden.stats);
      if (typeof modifiedStats.failing === 'number') {
        modifiedStats.failing *= 2;
      }
      assertStats(variantResults, modifiedStats);
>>>>>>> b67cd8f6
    }
  });

  const goldenStats = golden.stats;
  const goldenStatsTestSum =
      (goldenStats.passing !== undefined ? goldenStats.passing : 0) +
      (goldenStats.pending !== undefined ? goldenStats.pending : 0) +
      (goldenStats.failing !== undefined ? goldenStats.failing : 0);
  if (goldenStatsTestSum === 0 && !golden.tests) {
    return;
  }

  it('runs the correct tests', function() {
    assertTests(variantResults, golden.tests);
  });

  if (golden.errors || (goldenStats.failing && goldenStats.failing > 0)) {
    it('emits well formed errors', function() {
      assertTestErrors(variantResults, golden.errors);
    });
  }
  // it('passed the test', function() {
  //   assertPassed(testResults);
  // });
}

function getBrowserName(browser: BrowserDef) {
  const parts: string[] = [];
  if (browser.platform && !browser.deviceName) {
    parts.push(browser.platform);
  }

  parts.push(browser.deviceName || browser.browserName);

  if (browser.version) {
    parts.push(browser.version);
  }

  if (browser.variant) {
    parts.push(`[${browser.variant}]`);
  }

  return parts.join(' ');
}

function repeatBrowsers<T>(
    context: VariantResults, data: T): {[browserId: string]: T} {
  expect(Object.keys(context.stats).length)
      .to.be.greaterThan(0, 'No browsers were run. Bad environment?');
  return lodash.mapValues(context.stats, () => data);
}

if (testLocalBrowsers) {
  describe('define:webserver hook', () => {
    it('supports substituting given app', async function() {
      const suiteRoot = await makeProperTestDir('define-webserver-hook');
      const log: string[] = [];
      const requestedUrls: string[] = [];
      const options: config.Config = {
        output: <any>{write: log.push.bind(log)},
        ttyOutput: false,
        root: suiteRoot,
        browserOptions: <any>{
          name: 'web-component-tester',
          tags: ['org:Polymer', 'repo:web-component-tester'],
        },
        plugins: <any>{
          local: {
            browsers: testLocalBrowsersList,
            skipSeleniumInstall: true,
          }
        },
      };
      const context = new Context(options);
      context.hook(
          'define:webserver',
          (app: express.Application,
           assign: (sub: express.Express) => void,
           _options: ServerOptions,
           done: (err?: any) => void) => {
            const newApp = express();
            newApp.get('*', (request, _response, next) => {
              requestedUrls.push(request.url);
              next();
            });
            newApp.use(app);
            assign(newApp);
            done();
          });
      await test(context);

      // Our middleware records all the requested urls into this requestedUrls
      // array, so we can test that the middleware works by inspecting it for
      // expected tests.html file which should be loaded by index.html
      expect(requestedUrls)
          .to.include('/components/define-webserver-hook/test/tests.html');
      return true;
    });
  });

  describe('early failures', () => {
    it(`wct doesn't start testing if it's not bower installed locally`,
       async function() {
         const log: string[] = [];
         const options: config.Config = {
           output: <any>{write: log.push.bind(log)},
           ttyOutput: false,
           root: path.join(
               __dirname, '..', 'fixtures', 'integration', 'components_dir'),
           browserOptions: <any>{
             name: 'web-component-tester',
             tags: ['org:Polymer', 'repo:web-component-tester'],
           },
           plugins: <any>{
             local:
                 {browsers: testLocalBrowsersList, skipSeleniumInstall: true},
           },
         };
         const context = new Context(options);
         try {
           await test(context);
           throw new Error('Expected test() to fail!');
         } catch (e) {
           expect(e.message).to.match(
               /The web-component-tester Bower package is not installed as a dependency of this project/);
         }
       });

    it('fails if the client side library is out of allowed version range',
       async function() {
         const log: string[] = [];
         const options: config.Config = {
           output: <any>{write: log.push.bind(log)},
           ttyOutput: false,
           root: path.join(__dirname, '..', 'fixtures', 'early-failure'),
           browserOptions: <any>{
             name: 'web-component-tester',
             tags: ['org:Polymer', 'repo:web-component-tester'],
           },
           plugins: <any>{
             local:
                 {browsers: testLocalBrowsersList, skipSeleniumInstall: true},
           },
         };
         const context = new Context(options);
         try {
           await test(context);
           throw new Error('Expected test() to fail!');
         } catch (e) {
           expect(e.message).to.match(
               /The web-component-tester Bower package installed is incompatible with the\n\s*wct node package you're using/);
         }
       });
  });
}<|MERGE_RESOLUTION|>--- conflicted
+++ resolved
@@ -81,19 +81,12 @@
   passing?: number;
   pending?: number;
   failing?: number;
+  total?: number;
   status: string;
 }
 
 interface VariantResultGolden {
-<<<<<<< HEAD
-  passing: number;
-  pending: number;
-  failing: number;
-  total: number;
-  status: string;
-=======
   stats: VariantResultGoldenStats;
->>>>>>> b67cd8f6
   tests: TestNode;
   errors: TestErrorExpectation;
 }
@@ -364,18 +357,7 @@
 }
 
 /** Asserts that all browsers match the given stats. */
-<<<<<<< HEAD
-function assertStats(
-    context: VariantResults,
-    passing: number,
-    pending: number,
-    failing: number,
-    total: number,
-    status: 'complete') {
-  const expected: Stats = {passing, pending, failing, total, status};
-=======
 function assertStats(context: VariantResults, expected: Stats) {
->>>>>>> b67cd8f6
   expect(context.stats).to.deep.equal(repeatBrowsers(context, expected));
 }
 
@@ -433,35 +415,15 @@
   // const variantResults = testResults.getVariantResults('');
   it('records the correct result stats', function() {
     try {
-<<<<<<< HEAD
-      assertStats(
-          variantResults,
-          golden.passing,
-          golden.pending,
-          golden.failing,
-          golden.total,
-          <any>golden.status);
-    } catch (_) {
-      // mocha reports twice the failures because reasons
-      // https://github.com/mochajs/mocha/issues/2083
-      assertStats(
-          variantResults,
-          golden.passing,
-          golden.pending,
-          golden.failing * 2,
-          golden.total,
-          <any>golden.status);
-=======
       assertStats(variantResults, golden.stats);
     } catch (_) {
       // mocha reports twice the failures because reasons
       // https://github.com/mochajs/mocha/issues/2083
-      const modifiedStats = Object.assign({}, golden.stats);
+      const modified\\\\Object.assign({}, golden.stats);
       if (typeof modifiedStats.failing === 'number') {
         modifiedStats.failing *= 2;
       }
       assertStats(variantResults, modifiedStats);
->>>>>>> b67cd8f6
     }
   });
 
