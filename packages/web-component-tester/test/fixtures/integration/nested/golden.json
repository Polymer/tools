--- conflicted
+++ resolved
@@ -1,18 +1,11 @@
 {
-<<<<<<< HEAD
-  "passing": 4,
-  "pending": 0,
-  "failing": 0,
-  "total": 4,
-  "status": "complete",
-=======
   "stats": {
     "passing": 4,
     "pending": 0,
     "failing": 0,
+    "total": 4,
     "status": "complete"
   },
->>>>>>> b67cd8f6
   "tests": {
     "test/": {"js test": {"state": "passing"}},
     "test/one/tests.html": {"test": {"state": "passing"}},
