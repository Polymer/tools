{
<<<<<<< HEAD
  "stats": {
    "passing": 3,
    "pending": 0,
    "failing": 0,
    "total": 3,
    "status": "complete"
  },
=======
  "passing": 3,
  "pending": 0,
  "failing": 0,
  "status": "complete",
>>>>>>> eeb30e2e
  "tests": {
    "test/tests.html": {
      "preserves query strings": {
        "state": "passing"
      }
    },
    "test/": {
      "preserves query strings (?fizz=buzz&foo=bar)": {
        "state": "passing"
      },
      "preserves query strings (?fizz=buzz)": {
        "state": "passing"
      }
    }
  }
}<|MERGE_RESOLUTION|>--- conflicted
+++ resolved
@@ -1,18 +1,9 @@
 {
-<<<<<<< HEAD
-  "stats": {
-    "passing": 3,
-    "pending": 0,
-    "failing": 0,
-    "total": 3,
-    "status": "complete"
-  },
-=======
   "passing": 3,
   "pending": 0,
   "failing": 0,
+  "total": 3,
   "status": "complete",
->>>>>>> eeb30e2e
   "tests": {
     "test/tests.html": {
       "preserves query strings": {
