--- conflicted
+++ resolved
@@ -1,18 +1,9 @@
 {
-<<<<<<< HEAD
-  "stats": {
-    "passing": 1,
-    "pending": 0,
-    "failing": 0,
-    "total": 1,
-    "status": "complete"
-  },
-=======
   "passing": 1,
   "pending": 0,
-  "failing": 0,
+  "failing": 0, 
+  "total": 1,
   "status": "complete",
->>>>>>> eeb30e2e
   "tests": {
     "test/": {
       "inline passing test": {"state": "passing"}
