--- conflicted
+++ resolved
@@ -1,18 +1,9 @@
 {
-<<<<<<< HEAD
-  "stats": {
-    "passing": 2,
-    "pending": 0,
-    "failing": 0,
-    "total": 2,
-    "status": "complete"
-  },
-=======
   "passing": 2,
   "pending": 0,
-  "failing": 0,
+  "failing": 0, 
+  "total": 2,
   "status": "complete",
->>>>>>> eeb30e2e
   "tests": {
     "test/tests.html": {
       "suite": {
