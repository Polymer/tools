--- conflicted
+++ resolved
@@ -1,20 +1,11 @@
 {
   "variants": {
     "": {
-<<<<<<< HEAD
-      "stats": {
-        "passing": 1,
-        "pending": 0,
-        "failing": 0,
-        "total": 1,
-        "status": "complete"
-      },
-=======
       "passing": 1,
       "pending": 0,
-      "failing": 0,
+      "failing": 0, 
+      "total": 1,
       "status": "complete",
->>>>>>> eeb30e2e
       "tests": {
         "test/": {
           "only works with mainline components": {
@@ -24,20 +15,11 @@
       }
     },
     "foo": {
-<<<<<<< HEAD
-      "stats": {
-        "passing": 0,
-        "pending": 0,
-        "failing": 1,
-        "total": 1,
-        "status": "complete"
-      },
-=======
       "passing": 0,
       "pending": 0,
-      "failing": 1,
+      "failing": 1, 
+      "total": 1,
       "status": "complete",
->>>>>>> eeb30e2e
       "tests": {
         "test/": {
           "only works with mainline components": {
@@ -55,20 +37,11 @@
       }
     },
     "bar": {
-<<<<<<< HEAD
-      "stats": {
-        "passing": 0,
-        "pending": 0,
-        "failing": 1,
-       "total": 1,
-        "status": "complete"
-      },
-=======
       "passing": 0,
       "pending": 0,
-      "failing": 1,
+      "failing": 1, 
+      "total": 1,
       "status": "complete",
->>>>>>> eeb30e2e
       "tests": {
         "test/": {
           "only works with mainline components": {
