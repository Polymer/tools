--- conflicted
+++ resolved
@@ -1,16 +1,7 @@
 {
-<<<<<<< HEAD
-  "stats": {
-    "passing": 0,
-    "pending": 0,
-    "failing": 0,
-    "total": 0,
-    "status": "complete"
-  }
-=======
   "passing": 0,
   "pending": 0,
   "failing": 0,
+  "total": 0,
   "status": "complete"
->>>>>>> eeb30e2e
 }