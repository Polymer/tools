{
<<<<<<< HEAD
  "passing": 3,
  "pending": 0,
  "failing": 3,
  "total": 6,
  "status": "complete",
=======
  "stats": {
    "passing": 3,
    "pending": 0,
    "failing": 3,
    "status": "complete"
  },
>>>>>>> b67cd8f6
  "tests": {
    "test/": {
      "failing test": {
        "state": "failing"
      },
      "inline failing test": {
        "state": "failing"
      },
      "inline passing test": {
        "state": "passing"
      },
      "passing test": {
        "state": "passing"
      }
    },
    "test/tests.html": {
      "failing test": {
        "state": "failing"
      },
      "passing test": {
        "state": "passing"
      }
    }
  },
  "errors": {
    "test/": {
      "inline failing test": [
        "expected false to be true",
        "at index\\.html:"
      ],
      "failing test": [
        "expected false to be true",
        "at tests\\.js:3(:|$)"
      ]
    },
    "test/tests.html": {
      "failing test": [
        "expected false to be true",
        "at tests\\.html:"
      ]
    }
  }
}<|MERGE_RESOLUTION|>--- conflicted
+++ resolved
@@ -1,18 +1,11 @@
 {
-<<<<<<< HEAD
-  "passing": 3,
-  "pending": 0,
-  "failing": 3,
-  "total": 6,
-  "status": "complete",
-=======
   "stats": {
     "passing": 3,
     "pending": 0,
     "failing": 3,
+    "total": 6,
     "status": "complete"
   },
->>>>>>> b67cd8f6
   "tests": {
     "test/": {
       "failing test": {
