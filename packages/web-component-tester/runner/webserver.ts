--- conflicted
+++ resolved
@@ -15,21 +15,21 @@
 import * as bowerConfig from 'bower-config';
 import * as cleankill from 'cleankill';
 import * as express from 'express';
-import { readFileSync, statSync } from 'fs';
+import {readFileSync, statSync} from 'fs';
 import * as _ from 'lodash';
 import * as path from 'path';
-import { MainlineServer, PolyserveServer, RequestHandler, ServerOptions, startServers, VariantServer } from 'polyserve';
+import {MainlineServer, PolyserveServer, RequestHandler, ServerOptions, startServers, VariantServer} from 'polyserve';
 import * as resolveFrom from 'resolve-from';
 import * as semver from 'semver';
 import * as send from 'send';
 import * as serverDestroy from 'server-destroy';
 
-import { getPackageName, NPMPackage, resolveWctNpmEntrypointNames } from './config';
-import { Context } from './context';
+import {getPackageName, NPMPackage, resolveWctNpmEntrypointNames} from './config';
+import {Context} from './context';
 
 // Template for generated indexes.
 const INDEX_TEMPLATE = _.template(readFileSync(
-  path.resolve(__dirname, '../data/index.html'), { encoding: 'utf-8' }));
+    path.resolve(__dirname, '../data/index.html'), {encoding: 'utf-8'}));
 
 const DEFAULT_HEADERS = {
   'Cache-Control': 'no-cache, no-store, must-revalidate',
@@ -39,18 +39,18 @@
 
 // scripts to be injected into the running test
 const ENVIRONMENT_SCRIPTS: NPMPackage[] = [
-  { name: 'stacky', jsEntrypoint: 'browser.js' },
-  { name: 'async', jsEntrypoint: 'lib/async.js' },
-  { name: 'lodash', jsEntrypoint: 'index.js' },
-  { name: 'mocha', jsEntrypoint: 'mocha.js' },
-  { name: 'chai', jsEntrypoint: 'chai.js' },
-  { name: '@polymer/sinonjs', jsEntrypoint: 'sinon.js' },
-  { name: 'sinon-chai', jsEntrypoint: 'lib/sinon-chai.js' },
+  {name: 'stacky', jsEntrypoint: 'browser.js'},
+  {name: 'async', jsEntrypoint: 'lib/async.js'},
+  {name: 'lodash', jsEntrypoint: 'index.js'},
+  {name: 'mocha', jsEntrypoint: 'mocha.js'},
+  {name: 'chai', jsEntrypoint: 'chai.js'},
+  {name: '@polymer/sinonjs', jsEntrypoint: 'sinon.js'},
+  {name: 'sinon-chai', jsEntrypoint: 'lib/sinon-chai.js'},
   {
     name: 'accessibility-developer-tools',
     jsEntrypoint: 'dist/js/axs_testing.js'
   },
-  { name: '@polymer/test-fixture', jsEntrypoint: 'test-fixture.js' },
+  {name: '@polymer/test-fixture', jsEntrypoint: 'test-fixture.js'},
 ];
 
 /**
@@ -63,7 +63,7 @@
 export function webserver(wct: Context): void {
   const options = wct.options;
 
-  wct.hook('configure', async function () {
+  wct.hook('configure', async function() {
     // For now, you should treat all these options as an implementation detail
     // of WCT. They may be opened up for public configuration, but we need to
     // spend some time rationalizing interactions with external webservers.
@@ -88,7 +88,7 @@
       // ENVIRONMENT_SCRIPTS
       options.clientOptions = options.clientOptions || {};
       options.clientOptions.environmentScripts =
-        options.clientOptions.environmentScripts || [];
+          options.clientOptions.environmentScripts || [];
 
       browserScript = '';
       const npmPackageName = options.wctPackageName || 'wct-browser-legacy';
@@ -96,16 +96,16 @@
         const fromPath = path.resolve(options.root || process.cwd());
         const npmPackageMainPath = resolveFrom(fromPath, npmPackageName);
         const npmPackageRootPath = path.dirname(
-          resolveFrom(fromPath, npmPackageName + '/package.json'));
-          browserScript = npmPackageMainPath.slice(
+            resolveFrom(fromPath, npmPackageName + '/package.json'));
+        browserScript = npmPackageMainPath.slice(
             npmPackageRootPath.length - npmPackageName.length);
-          if (npmPackageName === 'wct-browser-legacy') {
-            options.clientOptions.environmentScripts.push('mocha/mocha.js');
-          } else {
-            browserModule = browserScript;
-            browserScript = '';
-            options.extraScripts.push('../mocha/mocha.js');
-          }
+        if (npmPackageName === 'wct-browser-legacy') {
+          options.clientOptions.environmentScripts.push('mocha/mocha.js');
+        } else {
+          browserModule = browserScript;
+          browserScript = '';
+          options.extraScripts.push('../mocha/mocha.js');
+        }
       } catch (e) {
         // Safely ignore.
       }
@@ -114,10 +114,10 @@
       const isPackageScoped = packageName && packageName[0] === '@';
 
       if (['web-component-tester', 'wct-browser-legacy'].includes(
-        options.wctPackageName)) {
+              options.wctPackageName)) {
         options.clientOptions.environmentScripts =
-          options.clientOptions.environmentScripts.concat(
-            resolveWctNpmEntrypointNames(options, ENVIRONMENT_SCRIPTS));
+            options.clientOptions.environmentScripts.concat(
+                resolveWctNpmEntrypointNames(options, ENVIRONMENT_SCRIPTS));
       }
 
       if (browserScript && isPackageScoped) {
@@ -126,11 +126,11 @@
     }
 
     const a11ySuiteScript = 'web-component-tester/data/a11ySuite.js';
-    options.webserver._generatedIndexContent = INDEX_TEMPLATE(
-      Object.assign({ browserScript, browserModule, a11ySuiteScript }, options));
+    options.webserver._generatedIndexContent = INDEX_TEMPLATE(Object.assign(
+        {browserScript, browserModule, a11ySuiteScript}, options));
   });
 
-  wct.hook('prepare', async function () {
+  wct.hook('prepare', async function() {
     const wsOptions = options.webserver;
     const additionalRoutes = new Map<string, RequestHandler>();
 
@@ -143,8 +143,8 @@
     if (!options.npm) {
       componentDir = bowerConfig.read(options.root).directory;
       const pathToLocalWct =
-        path.join(options.root, componentDir, 'web-component-tester');
-      let version: string | undefined = undefined;
+          path.join(options.root, componentDir, 'web-component-tester');
+      let version: string|undefined = undefined;
       const mdFilenames = ['package.json', 'bower.json', '.bower.json'];
       for (const mdFilename of mdFilenames) {
         const pathToMetadata = path.join(pathToLocalWct, mdFilename);
@@ -159,7 +159,7 @@
       if (!version) {
         throw new Error(`
 The web-component-tester Bower package is not installed as a dependency of this project (${
-          packageName}).
+            packageName}).
 
 Please run this command to install:
     bower install --save-dev web-component-tester
@@ -171,18 +171,11 @@
       }
 
       const allowedRange =
-<<<<<<< HEAD
-        require(path.join(
-          __dirname, '..',
-          'package.json'))['--private-wct--']['client-side-version-range'] as
-        string;
-=======
           require(path.join(
               __dirname,
               '..',
               'package.json'))['--private-wct--']['client-side-version-range'] as
           string;
->>>>>>> 39537aa8
       if (!semver.satisfies(version, allowedRange)) {
         throw new Error(`
     The web-component-tester Bower package installed is incompatible with the
@@ -194,7 +187,7 @@
       }
 
       let hasWarnedBrowserJs = false;
-      additionalRoutes.set('/browser.js', function (request, response) {
+      additionalRoutes.set('/browser.js', function(request, response) {
         if (!hasWarnedBrowserJs) {
           console.warn(`
 
@@ -212,7 +205,7 @@
     }
 
     const pathToGeneratedIndex =
-      `/components/${packageName}/generated-index.html`;
+        `/components/${packageName}/generated-index.html`;
     additionalRoutes.set(pathToGeneratedIndex, (_request, response) => {
       response.set(DEFAULT_HEADERS);
       response.send(options.webserver._generatedIndexContent);
@@ -223,30 +216,30 @@
       // allows user to substitute their own app for the generated polyserve
       // app.
       await wct.emitHook(
-        'define:webserver', app, (substitution: express.Express) => {
-          app = substitution;
-        }, options);
+          'define:webserver', app, (substitution: express.Express) => {
+            app = substitution;
+          }, options);
       return app;
     };
 
     // Serve up project & dependencies via polyserve
     const polyserveResult = await startServers(
-      {
-        root: options.root,
-        componentDir,
-        compile: options.compile,
-        hostname: options.webserver.hostname,
-        port: options.webserver.port,
-        headers: DEFAULT_HEADERS,
-        packageName,
-        additionalRoutes,
-        npm: !!options.npm,
-        moduleResolution: options.moduleResolution,
-        proxy: options.proxy,
-      },
-      appMapper);
-
-    let servers: Array<MainlineServer | VariantServer>;
+        {
+          root: options.root,
+          componentDir,
+          compile: options.compile,
+          hostname: options.webserver.hostname,
+          port: options.webserver.port,
+          headers: DEFAULT_HEADERS,
+          packageName,
+          additionalRoutes,
+          npm: !!options.npm,
+          moduleResolution: options.moduleResolution,
+          proxy: options.proxy,
+        },
+        appMapper);
+
+    let servers: Array<MainlineServer|VariantServer>;
 
     const onDestroyHandlers: Array<() => Promise<void>> = [];
     const registerServerTeardown = (serverInfo: PolyserveServer) => {
@@ -255,26 +248,32 @@
       onDestroyHandlers.push(() => {
         destroyableServer.destroy();
         return new Promise<void>(
-          (resolve) => serverInfo.server.on('close', () => resolve()));
+            (resolve) => serverInfo.server.on('close', () => resolve()));
       });
     };
 
     if (polyserveResult.kind === 'mainline') {
       servers = [polyserveResult];
       registerServerTeardown(polyserveResult);
-      wsOptions.port = polyserveResult.server.address().port;
+      const address = polyserveResult.server.address();
+      if (typeof address !== 'string') {
+        wsOptions.port = address.port;
+      }
     } else if (polyserveResult.kind === 'MultipleServers') {
       servers = [polyserveResult.mainline];
       servers = servers.concat(polyserveResult.variants);
-      wsOptions.port = polyserveResult.mainline.server.address().port;
+      const address = polyserveResult.mainline.server.address();
+      if (typeof address !== 'string') {
+        wsOptions.port = address.port;
+      }
       for (const server of polyserveResult.servers) {
         registerServerTeardown(server);
       }
     } else {
       const never: never = polyserveResult;
       throw new Error(
-        `Internal error: Got unknown response from polyserve.startServers:` +
-        `${never}`);
+          `Internal error: Got unknown response from polyserve.startServers:` +
+          `${never}`);
     }
 
     wct._httpServers = servers.map((s) => s.server);
@@ -286,15 +285,11 @@
     }
 
     options.webserver._servers = servers.map((s) => {
-<<<<<<< HEAD
-      const port = s.server.address().port;
-=======
       const address = s.server.address();
       const port = typeof address === 'string' ? '' : `:${address.port}`;
->>>>>>> 39537aa8
       const hostname = s.options.hostname;
       const url = `http://${hostname}:${port}${pathToGeneratedIndex}`;
-      return { url, variant: s.kind === 'mainline' ? '' : s.variantName };
+      return {url, variant: s.kind === 'mainline' ? '' : s.variantName};
     });
 
     // TODO(rictic): re-enable this stuff. need to either move this code into
