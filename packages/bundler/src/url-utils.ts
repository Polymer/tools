--- conflicted
+++ resolved
@@ -26,13 +26,8 @@
  * Produces:
  *     'file:///something/something.html_omg.js?ponies'
  */
-<<<<<<< HEAD
-export function appendUrlPath(url_: string, extension: string): string {
-  const {scheme, authority, path, query, fragment} = Uri.parse(url_);
-=======
 export function appendUrlPath(url: string, extension: string): string {
   const {scheme, authority, path, query, fragment} = Uri.parse(url);
->>>>>>> 14ccb2dc
   return Uri.from({scheme, authority, path: path + extension, query, fragment})
       .toString();
 }
