{
  "name": "wct-browser-legacy",
  "version": "1.0.1",
  "description": "Client-side dependencies for web-component-tester tests installed via npm.",
  "main": "browser.js",
  "license": "http://polymer.github.io/LICENSE.txt",
  "scripts": {
<<<<<<< HEAD
    "build": "npm run build:compile && npm run build:browserjs",
    "build:browserjs": "rollup -c",
    "build:compile": "tsc",
    "format": "find src -name \"*.ts\" | xargs clang-format --style=file -i",
    "test": "npm run test:integration",
=======
>>>>>>> eeb30e2e
    "test:integration": "cd test && npm run test:wct"
  },
  "repository": {
    "type": "git",
    "url": "git+https://github.com/polymer/web-component-tester.git"
  },
  "keywords": [
    "browser",
    "gulp",
    "polymer",
    "test",
    "testing",
    "web",
    "web component"
  ],
  "bugs": {
    "url": "https://github.com/polymer/web-component-tester/issues"
  },
  "homepage": "https://github.com/polymer/web-component-tester#readme",
  "dependencies": {
    "@polymer/polymer": "^3.0.0",
    "@polymer/sinonjs": "^1.14.1",
    "@polymer/test-fixture": "^3.0.0-pre.1",
    "@webcomponents/webcomponentsjs": "^2.0.0",
    "accessibility-developer-tools": "^2.12.0",
    "async": "^1.5.2",
    "chai": "^3.5.0",
    "lodash": "^3.10.1",
    "mocha": "^3.4.2",
    "sinon": "^1.17.1",
    "sinon-chai": "^2.10.0",
    "wct-mocha": "^1.0.0-pre.1",
    "wct-sinon": "^1.0.0-pre.1"
  },
  "devDependencies": {
    "@types/sinon": "^5.0.1"
  }
}<|MERGE_RESOLUTION|>--- conflicted
+++ resolved
@@ -5,14 +5,11 @@
   "main": "browser.js",
   "license": "http://polymer.github.io/LICENSE.txt",
   "scripts": {
-<<<<<<< HEAD
     "build": "npm run build:compile && npm run build:browserjs",
     "build:browserjs": "rollup -c",
     "build:compile": "tsc",
     "format": "find src -name \"*.ts\" | xargs clang-format --style=file -i",
     "test": "npm run test:integration",
-=======
->>>>>>> eeb30e2e
     "test:integration": "cd test && npm run test:wct"
   },
   "repository": {
