/**
 * @license
 * Copyright (c) 2017 The Polymer Project Authors. All rights reserved.
 * This code may only be used under the BSD style license found at
 * http://polymer.github.io/LICENSE.txt
 * The complete set of authors may be found at
 * http://polymer.github.io/AUTHORS.txt
 * The complete set of contributors may be found at
 * http://polymer.github.io/CONTRIBUTORS.txt
 * Code distributed by Google as part of the polymer project is also
 * subject to an additional IP rights grant found at
 * http://polymer.github.io/PATENTS.txt
 */

import {UAParser} from 'ua-parser-js';

/**
 * A feature supported by a web browser.
 */
export type BrowserCapability =
    // ECMAScript 2015 (aka ES6).
    'es2015'|
    // HTTP/2 Server Push.
    'push'|
    // Service Worker API.
    'serviceworker'|
    // JavaScript modules, including dynamic import and import.meta.
    'modules';

export type UserAgentPredicate = (ua: InstanceType<typeof UAParser>) => boolean;

const chrome = {
  es2015: since(49),
  push: since(41),
  serviceworker: since(45),
  modules: since(64),
};

const browserPredicates: {
  [browser: string]: {[key in BrowserCapability]: UserAgentPredicate}
} = {
  'Chrome': chrome,
  'Chromium': chrome,
  'Chrome Headless': chrome,
  'OPR': {
    es2015: since(36),
    push: since(28),
    serviceworker: since(32),
    modules: since(48),
  },
  'Vivaldi': {
    es2015: since(1),
    push: since(1),
    serviceworker: since(1),
    modules: since(1, 14),
  },
  'Mobile Safari': {
    es2015: since(10),
    push: since(9, 2),
<<<<<<< HEAD
    serviceworker: () => false,
    modules: () => false,
=======
    serviceworker: since(11, 3),
    modules: since(10, 3),
>>>>>>> 9963de9b
  },
  'Safari': {
    es2015: since(10),
    push: (ua) => {
      return versionAtLeast([9], parseVersion(ua.getBrowser().version)) &&
          // HTTP/2 on desktop Safari requires macOS 10.11 according to
          // caniuse.com.
          versionAtLeast([10, 11], parseVersion(ua.getOS().version));
    },
<<<<<<< HEAD
    // https://webkit.org/status/#specification-service-workers
    serviceworker: () => false,
    modules: () => false,
=======
    serviceworker: since(11, 1),
    modules: since(10, 1),
>>>>>>> 9963de9b
  },
  'Edge': {
    // Edge versions before 15.15063 may contain a JIT bug affecting ES6
    // constructors (https://github.com/Microsoft/ChakraCore/issues/1496).
    es2015: since(15, 15063),
    push: since(12),
    // https://developer.microsoft.com/en-us/microsoft-edge/platform/status/serviceworker/
    serviceworker: () => false,
    modules: () => false,
  },
  'Firefox': {
    es2015: since(51),
    // Firefox bug - https://bugzilla.mozilla.org/show_bug.cgi?id=1409570
    push: () => false,
    serviceworker: since(44),
    modules: () => false,
  },
};

/**
 * Return the set of capabilities for a user agent string.
 */
export function browserCapabilities(userAgent: string): Set<BrowserCapability> {
  const ua = new UAParser(userAgent);
  const capabilities = new Set<BrowserCapability>();
  const predicates = browserPredicates[ua.getBrowser().name || ''] || {};
  for (const capability of Object.keys(predicates) as BrowserCapability[]) {
    if (predicates[capability](ua)) {
      capabilities.add(capability);
    }
  }
  return capabilities;
}

/**
 * Parse a "x.y.z" version string of any length into integer parts. Returns -1
 * for a part that doesn't parse.
 */
export function parseVersion(version: string|undefined): number[] {
  if (version == null) {
    return [];
  }
  return version.split('.').map((part) => {
    const i = parseInt(part, 10);
    return isNaN(i) ? -1 : i;
  });
}

/**
 * Return whether `version` is at least as high as `atLeast`.
 */
export function versionAtLeast(atLeast: number[], version: number[]): boolean {
  for (let i = 0; i < atLeast.length; i++) {
    const r = atLeast[i];
    const v = version.length > i ? version[i] : 0;
    if (v > r) {
      return true;
    }
    if (v < r) {
      return false;
    }
  }
  return true;
}

/**
 * Make a predicate that checks if the browser version is at least this high.
 */
function since(...atLeast: number[]): UserAgentPredicate {
  return (ua) => versionAtLeast(atLeast, parseVersion(ua.getBrowser().version));
}<|MERGE_RESOLUTION|>--- conflicted
+++ resolved
@@ -57,13 +57,8 @@
   'Mobile Safari': {
     es2015: since(10),
     push: since(9, 2),
-<<<<<<< HEAD
-    serviceworker: () => false,
+    serviceworker: since(11, 3),
     modules: () => false,
-=======
-    serviceworker: since(11, 3),
-    modules: since(10, 3),
->>>>>>> 9963de9b
   },
   'Safari': {
     es2015: since(10),
@@ -73,14 +68,9 @@
           // caniuse.com.
           versionAtLeast([10, 11], parseVersion(ua.getOS().version));
     },
-<<<<<<< HEAD
     // https://webkit.org/status/#specification-service-workers
-    serviceworker: () => false,
+    serviceworker: since(11, 1),
     modules: () => false,
-=======
-    serviceworker: since(11, 1),
-    modules: since(10, 1),
->>>>>>> 9963de9b
   },
   'Edge': {
     // Edge versions before 15.15063 may contain a JIT bug affecting ES6
