# Change Log

All notable changes to this project will be documented in this file.

The format is based on [Keep a Changelog](http://keepachangelog.com/)
and this project adheres to [Semantic Versioning](http://semver.org/).

<<<<<<< HEAD
## Unreleased
* Fix regression in conversion of `Polymer.Element` => `PolymerElement`
  affecting latest Polymer 2.x source.
* Updated `.npmignore` to eliminate non-essential files from npm published package.
=======
<!-- ## Unreleased -->
>>>>>>> a8098038
<!-- Add new, unreleased changes here. -->

## [0.4.2] - 2018-12-19

* Fix regression in conversion of `Polymer.Element` => `PolymerElement`
  affecting latest Polymer 2.x source.
* Update dependency map to use stable 3.0.0 releases.

## [0.4.1] - 2018-07-10

* Fix error where package js-yaml couldn't be found
* Remove `npm run format` and `npm run update-types` from Travis config
* Fix npm audit warnings
* Update wct-browser-legacy version
* Don't set display: none on generated <template> elements

## [0.4.0] - 2018-05-11

* In Polymer, 'polymer.html' is renamed during conversion to 'polymer-legacy.js'
  instead of 'polymer.js' and `Polymer.Element` (from 'polymer-element.html')
  is now exported as `PolymerElement` instead of `Element`.
* The `--include` flag has been removed. Entrypoints for packages are now read
  from the `main` field of packages' `bower.json`.
* Add `deleteFiles` option and `--delete-files` flag to delete all
  files/directories matching some glob patterns after conversion.
* If a package already has a `package.json`, it will be merged with the newly
  generated one.
* Added `--flat` and `--private` CLI flags to control those options in the new
  `package.json`. Both default to `false`.
* `deleteFiles` option will no longer delete any file from `node_modules/` or
  `bower_components/`.
* Preserve comments more reliably.
* Allow Modulizer to run in directories that are not Git repositories.

## [0.3.0] - 2017-11-28

* TONS of conversion improvements, almost too many to list!
* Replaces slow/fragile nodegit with much faster polymer-workspaces git workflow
* New: Generates symlinked `node_modules` folder after workspace conversion
* New: Can support conversions with multiple import url styles ("path", "name")<|MERGE_RESOLUTION|>--- conflicted
+++ resolved
@@ -5,14 +5,8 @@
 The format is based on [Keep a Changelog](http://keepachangelog.com/)
 and this project adheres to [Semantic Versioning](http://semver.org/).
 
-<<<<<<< HEAD
 ## Unreleased
-* Fix regression in conversion of `Polymer.Element` => `PolymerElement`
-  affecting latest Polymer 2.x source.
 * Updated `.npmignore` to eliminate non-essential files from npm published package.
-=======
-<!-- ## Unreleased -->
->>>>>>> a8098038
 <!-- Add new, unreleased changes here. -->
 
 ## [0.4.2] - 2018-12-19
