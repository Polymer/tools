--- conflicted
+++ resolved
@@ -67,15 +67,5 @@
     "temp": "^0.8.1",
     "uuid": "^3.2.1"
   },
-  "devDependencies": {
-<<<<<<< HEAD
-    "gulp": "^3.8.10",
-    "gulp-jshint": "^2.0.0",
-    "jshint": "^2.8.0",
-    "jshint-stylish": "^2.0.1"
-=======
-    "chai": "^4.1.2",
-    "mocha": "^5.2.0"
->>>>>>> 5edf9b2f
-  }
+  "devDependencies": {}
 }