# Change Log

All notable changes to this project will be documented in this file.

The format is based on [Keep a Changelog](http://keepachangelog.com/)
and this project adheres to [Semantic Versioning](http://semver.org/).

## Unreleased
<!-- Add new, unreleased items here. -->

## 6.4.2 - 2017-11-27
* Upgrade wct-sauce to 2.0.0-pre.3 to get updated browsers lists to include Safari 11 and Edge 15.
<<<<<<< HEAD
* Fixed #523 WCT ignores the webserver hostname
=======
* Remove `overflow-y: auto` from test runner styling to increase performance.
>>>>>>> 8fc0a10e

## 6.4.1 - 2017-11-20
* Ensure that WCT is installed with compatible versions of wct-local and wct-sauce. This fixes a bug where – if incompatible versions are installed – they aren't able to coordinate shutdown, so WCT hangs after successfully completing a test run.

## 6.4.0 - 2017-10-31 🎃

* Updated package.json:
  * Upgraded dependencies async, chai, cleankill, findup-sync, sinon, and socket.io.
  * Upgraded devDependencies update-notifier
* Added `define:webserver` hook to enable substitution of the generated express app for the webserver through a callback, to support use cases where a plugin might want to inject handlers or middleware in front of polyserve.
* Added support for `proxy: {path: string, target: string}` config which is forwarded to `polyserve`.

## 6.3.0 - 2017-10-02

* Updated wct-browser-legacy to use a module version of a11ySuite to get access to Polymer.dom.flush.
* Updated generated index for webserver to use a11ySuite as a module.
* Updated polyserve to get support for on-the-fly module compilation and `<script type=module>` conversion for browsers that don't support modules.

## 6.2.0 - 2017-09-19

* Updated the browser.js file for npm case to use test-fixture as JS module instead of html import.
* Updated the integration tests to support running on Sauce via wct-sauce plugin.
* Updated polyserve to 0.22.1 for better compilation support and ES modules in HTML script tags and bug fixes.
* Updated bower.json to reference newly published test-fixture version 3.0.0.
* No longer require `?npm=true` url parameter, as `web-component-tester` and `wct-browser-legacy` versions of `browser.js` now contain explicit npm/non-npm directives of the form `window.__wctUseNpm` as a first step towards splitting out the client-side environment-specific config and behavior.
* Added support for scoped package names under npm.

## 6.1.5 - 2017-08-31

* Removed reliance on `document.currentScript` in browser.js because IE11 doesn't have it. (Second reference found)

## 6.1.4 - 2017-08-31

* Removed reliance on `document.currentScript` in browser.js because IE11 doesn't have it.
* To use WCT tests with NPM in browser without WCT (or polymer-cli) running on the commandline, you must include an `?npm=true` or `&npm=true` parameter in the URL for the test document; WCT does this automatically when opening its own browsers.

## 6.1.3 - 2017-08-26

* Added `sinon` as dependency of `sinon-chai` in web context to suppress the npm installation warning/error of unmet peer dependency, even though `@polymer/sinonjs` fulfills the runtime dependency and `sinon` will be unused.
* Set `@polymer/test-fixture` back to ^0.0.3 because of dependency install errors related to yarn's "flat".

## 6.1.2 - 2017-08-22

* Updated npm browser dependency on `@polymer/test-fixture` v3.0.0-pre.1

## 6.1.1 - 2017-08-21

* Updated browser dependency to a browser-ready sinon npm package for `wct --npm` option.

## 6.1.0 - 2017-08-17

* Added an *experimental* `--npm` flag to support web packages which are installed in `node_modules` by npm (instead of installed in `bower_components` by Bower.
* Builds a `wct-browser-legacy` package directory used to publish npm-specific client support package to npm, suitable for use with devDependencies of custom elements.
* Added version flag to CLI. Available using `--version` or `-V`.

## 6.0.1 - 2017-08-08

* Updated package.json dependencies:
  * Upgraded @types/gulp
  * Moved all @types to devDependencies
  * Removed PolymerElements/test-fixture from npm dependencies (is already installed by bower)

## 6.0.0 - 2017-05-15

* Major changes:
  * In an effort to reduce magical behavior and make `wct` easier to understand, it no longer will automatically serve some resources from its own `npm` dependencies and some resources from the project under test. Instead, all resources are served out of the project under test. This gives the project under test control over its testing dependencies and their versions.
    * As part of this, wct will also require that the project under test have an installation of the client side web-component-tester bower package.
    * This release unifies the behavior of `wct` and `polyserve`, so if your code works without warnings in one it should work in the other.
  * `webserver.webRunnerPath`, `webserver.webRunnerContent`, and `webserver.urlPrefix`, `webserver.staticContent` were internal properties that were exposed on the `config` object. They have been refactored and their replacement has been prefixed with an underscore to clarify that they're internal implementation details.
  * Dropped support for node v4, added support for node v8. See our [node version support policy](https://www.polymer-project.org/2.0/docs/tools/node-support) for details.

<details>
  <summary>Click for full details</summary>

## New in 6.0.0 stable

* Update wct-local to remove deprecation warnings on install.
* Remove warning when running wct if it's not installed into `node_modules`.

## 6.0.0-prerelease.9 - 2017-04-19

* The default `waitFor` doesn't rely on `HTMLImports.whenReady` or `Polymer.whenReady` timings, but only waits for the `WebComponentsReady` event to be fired. For a different wait time, set `WCT = { waitFor: function(cb){ cb(); }}`.

## 6.0.0-prerelease.8 - 2017-04-13

* [BREAKING] Dropped support for node v4, added support for node v8. See our [node version support policy](https://www.polymer-project.org/2.0/docs/tools/node-support) for details.

## 6.0.0-prerelease.7 - 2017-03-15

* Fixed #505 – Work around an issue in Chrome 57 where dynamically inserted HTML Imports did not block subsequent script execution. See https://bugs.chromium.org/p/chromium/issues/detail?id=701601

## 6.0.0-prerelease.1 through 6.0.0-prerelease.6

### Breaking change

* In an effort to reduce magical behavior and make `wct` easier to understand, it no longer will automatically serve some resources from its own `npm` dependencies and some resources from the project under test. Instead, all resources are served out of the project under test. This gives the project under test control over its testing dependencies and their versions.
  * As part of this, wct will also require that the project under test have an installation of the client side web-component-tester bower package. We recommend that all projects also have a dependency on the npm web-component-tester node module, and in a future release will will require it. This is to makes results more reproducible, and ensures that they'll be protected from future breaking changes.
  * This release also unifies the behavior of `wct` and `polyserve`, so if your code works without warnings in one it should work in the other.
  * Calling `replace(...)` will use sinon to stub `document.importNode` until `teardown` is called.

### Added

* Polymer.dom.flush() call in a11ySuite to ensure lazy dom is loaded
* Added beforeEach parameter to a11ySuite
* Added first pass of _variants_. Variants different configurations of testing the same code.
  * Add support for _variant dependencies_.
    * wct already supports loading dependencies from your `bower_components` directory, mapping them to `../` in your code. You can now add variant dependency directories named like `bower_components-foo`. When these are detected, tests will then run separately for each such dependency directory, mapping `../` appropriately. See README for more details.

### Removed

* `webserver.webRunnerPath`, `webserver.webRunnerContent`, and `webserver.urlPrefix`, `webserver.staticContent` were internal properties that were exposed on the `config` object. They have been refactored and their replacement has been prefixed with an underscore to clarify that they're internal implementation details.

### Fixed

* Fixed #392
* Fixed #373 and #383 which were caused by `emitHook` not handling arguments correctly.
* Fixed error log message for loading WCT config

</details>

## 5.0.1

* Backport of fix for #505 – Work around an issue in Chrome 57 where dynamically inserted HTML Imports did not block subsequent script execution. See https://bugs.chromium.org/p/chromium/issues/detail?id=701601

## 5.0.0
* Mocha upgraded to `v3.1.2`. This shouldn't require any new code, but make sure your tests still pass as there were some more subtle changes made to Mocha behavior for v3 (Add IE7 support, update dependencies). See https://github.com/mochajs/mocha/pull/2350 for more info.

## 4.2.2
* Update bower dependencies to match node dependencies
* Update rollup to 0.25
* Update README to point to webcomponents-lite.js

## 4.2.1
* Fix `grep` for upstream mocha bug

## 4.2.0
* Add `httpbin` functionality to check `POST` requests
  * `POST` to `/httpbin`, response will be contents of `POST`

## 4.1.0
* Add `ignoreRules` option to `a11ySuite`
    * Array of a11ySuite rules to ignore for that suite
    * Example: https://github.com/PolymerElements/paper-tooltip/commit/bf22b1dfaf7f47312ddb7f5415f75ae81fa467bf

## 4.0.3
* Fix npm 3 serving for lodash and sinon

## 4.0.2
* Fix serving from `node_modules` for npm 3

## 4.0.1
* Fix Polymer 0.5 testing

## 4.0.0
* Remove `bower` as a dependency, serve testing files out of `node_modules`
* Upgrade to `wct-local` 2.0, which needs node 0.12+ for `launchpad` 0.5
* Replace esperanto with rollup for building browser bundle

# 3.x

## 3.4.0
* Integrate [test-fixture](https://github.com/PolymerElements/test-fixture)

## 3.3.0
* Add ability to cancel running tests from library

## 3.2.0
* Add accessibility testing with `a11ySuite` and
    [accessibility-developer-tools](https://github.com/GoogleChrome/accessibility-developer-tools)

## 3.1.3

* `.bowerrc` included in the package to ensure that packages don't get placed in
  unexpected locations.

## 3.1.2

* `--verbose` now includes logging from [`serve-waterfall`](https://github.com/PolymerLabs/serve-waterfall).

## 3.1.1

* WCT now depends on `wct-sauce ^1.5.0`

## 3.1.0

* WCT proper no longer periodically executes webdriver commands to ensure remote
  keepalive. Logic has moved into `wct-sauce`.

* Fix for verbose mode breaking IE10.

## 3.0.7

* Mixing TDD & BDD Mocha interfaces is now an error.

* Calls to `console.error` now generate an error.

* Errors that occur during WCT's initialization are more reliably reported.

* WCT now treats dependencies installed into `bower_components/` as if they are
  siblings of the current repo (much like polyserve).

* Browser libraries are no longer bundled with WCT.

  * They are now bower-managed, and by default installed to `bower_components/`
    within `web-component-tester`.

  * The libraries loaded can be configured via `WCT = {environmentScripts: []}`.

  * Massive overhaul of `browser.js` to support this & `environment.js` no
    longer exists.

* Support for newer versions of webcomponents.js (also Polymer 0.8).

* Mocha configuration can be specified by the `mochaOptions` key in client
  options (i.e. `<script>WCT = {mochaOptions: {}};</script>`).

* Browser options can be specified in `wct.conf.js` via the `clientOptions` key.

* WCT now always generates an index when run via the command line.

* `wct.conf.json` can be used as an alternative to `wct.conf.js`.

## 3.0.0-3.0.6

Yanked. See `3.0.7` for rolled up notes.


# 2.x

There were changes made, and @nevir failed to annotate them. What a slacker.


# 1.x

What are you, an archaeologist?<|MERGE_RESOLUTION|>--- conflicted
+++ resolved
@@ -10,11 +10,8 @@
 
 ## 6.4.2 - 2017-11-27
 * Upgrade wct-sauce to 2.0.0-pre.3 to get updated browsers lists to include Safari 11 and Edge 15.
-<<<<<<< HEAD
 * Fixed #523 WCT ignores the webserver hostname
-=======
 * Remove `overflow-y: auto` from test runner styling to increase performance.
->>>>>>> 8fc0a10e
 
 ## 6.4.1 - 2017-11-20
 * Ensure that WCT is installed with compatible versions of wct-local and wct-sauce. This fixes a bug where – if incompatible versions are installed – they aren't able to coordinate shutdown, so WCT hangs after successfully completing a test run.
