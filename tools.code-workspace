--- conflicted
+++ resolved
@@ -4,11 +4,10 @@
 			"path": "packages/analyzer"
 		},
 		{
-<<<<<<< HEAD
-			"path": "packages/build"
-=======
 			"path": "packages/bundler"
->>>>>>> d3547e11
+    },
+    {
+      "path": "packages/build"
 		},
 		{
 			"path": "packages/project-config"
